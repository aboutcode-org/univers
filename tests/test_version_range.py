#
# Copyright (c) nexB Inc. and others.
# SPDX-License-Identifier: Apache-2.0
#
# Visit https://aboutcode.org and https://github.com/aboutcode-org/univers for support and download.

import json
from unittest import TestCase

import pytest

from univers.version_constraint import VersionConstraint
from univers.version_range import RANGE_CLASS_BY_SCHEMES
from univers.version_range import ConanVersionRange
from univers.version_range import GemVersionRange
from univers.version_range import InvalidVersionRange
from univers.version_range import MattermostVersionRange
from univers.version_range import NpmVersionRange
from univers.version_range import NugetVersionRange
from univers.version_range import OpensslVersionRange
from univers.version_range import PypiVersionRange
from univers.version_range import VersionRange
from univers.version_range import build_range_from_snyk_advisory_string
from univers.version_range import from_gitlab_native
from univers.versions import InvalidVersion
from univers.versions import LexicographicVersion
from univers.versions import NugetVersion
from univers.versions import OpensslVersion
from univers.versions import PypiVersion
from univers.versions import RubygemsVersion
from univers.versions import SemverVersion
from univers.versions import Version


class TestVersionRange(TestCase):
    def test_VersionRange_afrom_string(self):
        version_range = VersionRange.from_string("vers:pypi/>0.0.2")
        assert version_range == PypiVersionRange(
            constraints=[VersionConstraint(comparator=">", version=PypiVersion(string="0.0.2"))]
        )

    def test_VersionRange_to_string(self):
        vers = "vers:pypi/0.0.2|0.0.6|>=0.0.0|0.0.1|0.0.4|0.0.5|0.0.3"
        version_range = VersionRange.from_string(vers)
        # note the sorting taking place
        assert str(version_range) == "vers:pypi/>=0.0.0|0.0.1|0.0.2|0.0.3|0.0.4|0.0.5|0.0.6"

    def test_VersionRange_pypi_does_not_contain_basic(self):
        vers = "vers:pypi/0.0.2|0.0.6|>=3.0.0|0.0.1|0.0.4|0.0.5|0.0.3"
        version_range = VersionRange.from_string(vers)
        assert not version_range.contains(PypiVersion("2.0.3"))

    def test_VersionRange_does_not_contain_version_after_range(self):
        vers = "vers:pypi/>=1.0.0|<=2.0.0"
        version_range = VersionRange.from_string(vers)
        assert not version_range.contains(PypiVersion("2.0.3"))

    def test_VersionRange_does_not_contain_version_before_range(self):
        vers = "vers:pypi/>=1.0.0|<=2.0.0"
        version_range = VersionRange.from_string(vers)
        assert not version_range.contains(PypiVersion("0.0.9"))

    def test_VersionRange_does_not_contain_version_in_between(self):
        vers = "vers:pypi/<=1.0.0|>=2.0.0"
        version_range = VersionRange.from_string(vers)
        assert not version_range.contains(PypiVersion("1.5"))

    def test_VersionRange_does_not_contain_version_excluded(self):
        vers = "vers:pypi/>=3.0.0|!=2.0.3"
        version_range = VersionRange.from_string(vers)
        assert not version_range.contains(PypiVersion("2.0.3"))

    def test_VersionRange_contains_version_after(self):
        version_range = VersionRange.from_string("vers:pypi/>0.0.2")
        assert PypiVersion("0.0.3") in version_range

    def test_VersionRange_contains_version_before(self):
        version_range = VersionRange.from_string("vers:pypi/<0.0.2")
        assert PypiVersion("0.0.0.1") in version_range

    def test_VersionRange_contains_version_included(self):
        vers = "vers:pypi/>=3.0.0|2.0.3"
        version_range = VersionRange.from_string(vers)
        assert version_range.contains(PypiVersion("2.0.3"))

    def test_VersionRange_contains_version_in_between(self):
        vers = "vers:pypi/>=1.0.0|<=2.0.0"
        version_range = VersionRange.from_string(vers)
        assert version_range.contains(PypiVersion("1.5"))

    def test_VersionRange_contains_filterd_constraint_edge_case(self):
        vers = "vers:pypi/<=1.3.0|3.0.0"
        version_range = VersionRange.from_string(vers)
        assert version_range.contains(PypiVersion("1.0.0"))

    def test_VersionRange_from_string_pypi(self):
        vers = "vers:pypi/0.0.2|0.0.6|0.0.0|0.0.1|0.0.4|0.0.5|0.0.3"
        version_range = VersionRange.from_string(vers)
        assert version_range.scheme == "pypi"
        # note the sorting taking place
        expected = (
            VersionConstraint(comparator="=", version=PypiVersion(string="0.0.0")),
            VersionConstraint(comparator="=", version=PypiVersion(string="0.0.1")),
            VersionConstraint(comparator="=", version=PypiVersion(string="0.0.2")),
            VersionConstraint(comparator="=", version=PypiVersion(string="0.0.3")),
            VersionConstraint(comparator="=", version=PypiVersion(string="0.0.4")),
            VersionConstraint(comparator="=", version=PypiVersion(string="0.0.5")),
            VersionConstraint(comparator="=", version=PypiVersion(string="0.0.6")),
        )
        assert version_range.constraints == expected
        # note the sorting taking place
        assert str(version_range) == "vers:pypi/0.0.0|0.0.1|0.0.2|0.0.3|0.0.4|0.0.5|0.0.6"

        version_range1 = VersionRange.from_string(vers, simplify=False, validate=True)
        assert version_range1.constraints == expected

        version_range2 = VersionRange.from_string(vers, simplify=True, validate=False)
        assert version_range2.constraints == expected

        version_range3 = VersionRange.from_string(vers, simplify=True, validate=True)
        assert version_range3.constraints == expected

    def test_VersionRange_from_string_pypi_complex_simplify(self):
        vers = "vers:pypi/>0.0.0|>=0.0.1|0.0.2|<0.0.3|0.0.4|<0.0.5|>=0.0.6"
        version_range = VersionRange.from_string(vers, simplify=True)
        assert str(version_range) == "vers:pypi/>0.0.0|<0.0.5|>=0.0.6"
        try:
            version_range = VersionRange.from_string(vers, validate=True)
            raise Exception(f"Exception not raised: {vers}")
        except ValueError:
            pass
        version_range = VersionRange.from_string(vers, validate=True, simplify=True)
        assert str(version_range) == "vers:pypi/>0.0.0|<0.0.5|>=0.0.6"

    def test_VersionRange_from_string_pypi_complex_simplify_and_validate(self):
        vers = "vers:pypi/>0.0.0|>=0.0.1|0.0.2|0.0.3|0.0.4|<0.0.5|>=0.0.6|!=0.8"
        version_range = VersionRange.from_string(vers, simplify=True)
        assert str(version_range) == "vers:pypi/>0.0.0|<0.0.5|>=0.0.6|!=0.8"
        version_range = VersionRange.from_string(vers, simplify=True, validate=True)

    def test_VersionRange_from_string_pypi_complex_simplify2(self):
        vers = (
            "vers:pypi/>0.0.0|>=0.0.1|>=0.0.1|0.0.2|0.0.3|0.0.4|<0.0.5|<=0.0.6|!=0.7|8.0|>12|<15.3"
        )
        version_range = VersionRange.from_string(vers, simplify=True)
        assert str(version_range) == "vers:pypi/>0.0.0|<=0.0.6|!=0.7|8.0|>12|<15.3"

    def test_VersionRange_from_string_pypi_simple_cases(self):
        vers = "vers:pypi/>0.0.1"
        version_range = VersionRange.from_string(vers, simplify=True, validate=True)
        assert str(version_range) == vers

        vers = "vers:pypi/>=0.0.1"
        version_range = VersionRange.from_string(vers, simplify=True, validate=True)
        assert str(version_range) == vers

        vers = "vers:pypi/<0.0.1"
        version_range = VersionRange.from_string(vers, simplify=True, validate=True)
        assert str(version_range) == vers

        vers = "vers:pypi/<=0.0.1"
        version_range = VersionRange.from_string(vers, simplify=True, validate=True)
        assert str(version_range) == vers

        vers = "vers:pypi/0.0.1"
        version_range = VersionRange.from_string(vers, simplify=True, validate=True)
        assert str(version_range) == vers

        vers = "vers:pypi/!=0.0.1"
        version_range = VersionRange.from_string(vers, simplify=True, validate=True)
        assert str(version_range) == vers

        vers = "vers:pypi/*"
        version_range = VersionRange.from_string(vers, simplify=True, validate=True)
        assert str(version_range) == vers

    def test_VersionRange_from_string_pypi_two_cases(self):
        vers = "vers:pypi/>0.0.1|<0.1"
        version_range = VersionRange.from_string(vers, simplify=True, validate=True)
        assert str(version_range) == vers

        vers = "vers:pypi/>=0.0.1|<0.1"
        version_range = VersionRange.from_string(vers, simplify=True, validate=True)
        assert str(version_range) == vers

        vers = "vers:pypi/<0.0.1|>0.1"
        version_range = VersionRange.from_string(vers, simplify=True, validate=True)
        assert str(version_range) == vers

        vers = "vers:pypi/<=0.0.1|>0.1"
        version_range = VersionRange.from_string(vers, simplify=True, validate=True)
        assert str(version_range) == vers

        vers = "vers:pypi/0.0.1|>0.1"
        version_range = VersionRange.from_string(vers, simplify=True, validate=True)
        assert str(version_range) == vers

        vers = "vers:pypi/!=0.0.1|>0.1"
        version_range = VersionRange.from_string(vers, simplify=True, validate=True)
        assert str(version_range) == vers

    def test_GemVersionRange_from_native_range_with_pessimistic_operator(self):
        gem_range = "~>2.0.8"
        version_range = GemVersionRange.from_native(gem_range)
        assert version_range.to_string() == "vers:gem/>=2.0.8|<2.1"
        assert version_range.constraints == (
            VersionConstraint(comparator=">=", version=RubygemsVersion(string="2.0.8")),
            VersionConstraint(comparator="<", version=RubygemsVersion(string="2.1")),
        )

    def test_VersionRange_contains_works_for_star_range(self):
        from univers.versions import NginxVersion

        assert NginxVersion("1.0.0") in VersionRange.from_string("vers:nginx/*")

    def test_NpmVersionRange_from_native_with_compatible_with_version_operator(self):
        npm_range = "^1.2.9"
        expected = NpmVersionRange(
            constraints=(
                VersionConstraint(comparator=">=", version=SemverVersion(string="1.2.9")),
                VersionConstraint(comparator="<", version=SemverVersion(string="2.0.0")),
            )
        )
        version_range = NpmVersionRange.from_native(npm_range)
        assert version_range == expected

    def test_NpmVersionRange_from_native_with_prerelease_carate_range(self):
        npm_range = "^1.2.3-beta.1"
        expected = NpmVersionRange(
            constraints=(
                VersionConstraint(comparator=">=", version=SemverVersion(string="1.2.3-beta.1")),
                VersionConstraint(comparator="<", version=SemverVersion(string="2.0.0")),
            )
        )
        version_range = NpmVersionRange.from_native(npm_range)
        assert version_range == expected

    def test_NpmVersionRange_from_native_with_prerelease_carate_range_wihtout_major(self):
        npm_range = "^0.2.1-beta"
        expected = NpmVersionRange(
            constraints=(
                VersionConstraint(comparator=">=", version=SemverVersion(string="0.2.1-beta")),
                VersionConstraint(comparator="<", version=SemverVersion(string="0.3.0")),
            )
        )
        version_range = NpmVersionRange.from_native(npm_range)
        assert version_range == expected

    def test_NpmVersionRange_from_native_with_prerelease_carate_range_wihtout_major_and_minor(self):
        npm_range = "^0.0.2-beta"
        expected = NpmVersionRange(
            constraints=(
                VersionConstraint(comparator=">=", version=SemverVersion(string="0.0.2-beta")),
                VersionConstraint(comparator="<", version=SemverVersion(string="0.0.3")),
            )
        )
        version_range = NpmVersionRange.from_native(npm_range)
        assert version_range == expected

    def test_NpmVersionRange_from_native_with_approximately_equal_to_operator(self):
        npm_range = "~3.8.2"
        expected = NpmVersionRange(
            constraints=(
                VersionConstraint(comparator=">=", version=SemverVersion(string="3.8.2")),
                VersionConstraint(comparator="<", version=SemverVersion(string="3.9.0")),
            )
        )
        version_range = NpmVersionRange.from_native(npm_range)
        assert version_range == expected

    def test_OpensslVersionRange_from_native_single_legacy(self):
        openssl_range = "0.9.8j"
        expected = OpensslVersionRange(
            constraints=(
                VersionConstraint(comparator="=", version=OpensslVersion(string="0.9.8j")),
            )
        )
        version_range = OpensslVersionRange.from_native(openssl_range)
        assert version_range == expected

    def test_OpensslVersionRange_from_native_single_new_semver(self):
        openssl_range = "3.0.1"
        expected = OpensslVersionRange(
            constraints=(VersionConstraint(comparator="=", version=OpensslVersion(string="3.0.1")),)
        )
        version_range = OpensslVersionRange.from_native(openssl_range)
        assert version_range == expected

    def test_OpensslVersionRange_from_native_mixed(self):
        openssl_range = "3.0.0, 1.0.1b"
        expected = OpensslVersionRange(
            constraints=(
                VersionConstraint(comparator="=", version=OpensslVersion(string="1.0.1b")),
                VersionConstraint(comparator="=", version=OpensslVersion(string="3.0.0")),
            )
        )
        version_range = OpensslVersionRange.from_native(openssl_range)
        assert version_range == expected

    def test_OpensslVersionRange_from_versions(self):
        sequence = ["3.0.0", "1.0.1b", "3.0.2", "0.9.7a ", "1.1.1ka"]
        expected = OpensslVersionRange(
            constraints=(
                VersionConstraint(comparator="=", version=OpensslVersion(string="0.9.7a")),
                VersionConstraint(comparator="=", version=OpensslVersion(string="1.0.1b")),
                VersionConstraint(comparator="=", version=OpensslVersion(string="1.1.1ka")),
                VersionConstraint(comparator="=", version=OpensslVersion(string="3.0.0")),
                VersionConstraint(comparator="=", version=OpensslVersion(string="3.0.2")),
            )
        )
        version_range = OpensslVersionRange.from_versions(sequence)
        assert version_range == expected

    def test_nuget_version_range(self):
        nuget_range = "[1.0.0, 2.0.0)"
        expected = NugetVersionRange(
            constraints=(
                VersionConstraint(comparator=">=", version=NugetVersion(string="1.0.0")),
                VersionConstraint(comparator="<", version=NugetVersion(string="2.0.0")),
            )
        )
        version_range = NugetVersionRange.from_native(nuget_range)
        assert version_range == expected
        assert version_range.to_string() == "vers:nuget/>=1.0.0|<2.0.0"


VERSION_RANGE_TESTS_BY_SCHEME = {
    "nginx": ["0.8.40+", "0.7.52-0.8.39", "0.9.10", "1.5.0+, 1.4.1+"],
    "npm": [
        "^1.2.9",
        "~3.8.2",
        "5.0.0 - 7.2.3",
        "2.1.0 || 2.6.0",
        "1.1.2 1.2.2",
        "<=2.1.0 >=1.1.0",
        "1.2.x",
    ],
    "openssl": ["1.1.1ak", "1.1.0", "3.0.2", "3.0.1, 0.9.7a", "1.0.2ck, 3.1.2"],
    "pypi": [">= 1.0", "<2.1.0", "!=5"],
}


@pytest.mark.xfail(reason="Not all schemes are implemented yet")
def test_all_schemes_are_tested_for_round_tripping():
    untested_schemes = []
    for scheme in RANGE_CLASS_BY_SCHEMES:
        if scheme not in VERSION_RANGE_TESTS_BY_SCHEME:
            untested_schemes.append(scheme)
    assert not untested_schemes


@pytest.mark.parametrize(
    "scheme, native_ranges",
    VERSION_RANGE_TESTS_BY_SCHEME.items(),
)
def test_from_native_and_from_string_round_trip(scheme, native_ranges):

    range_class = RANGE_CLASS_BY_SCHEMES[scheme]
    for rng in native_ranges:
        from_native = range_class.from_native(rng)
        from_string = range_class.from_string(from_native.to_string())
        assert from_native == from_string


@pytest.mark.parametrize(
    "range, will_pass, expected",
    [
        (" ~= 0.9", False, "Unsupported PyPI version constraint operator"),
        ("~= 1.3", False, "Unsupported PyPI version constraint operator"),
        (" >= 1.0", True, "vers:pypi/>=1.0"),
        (" != 1.3.4.*", False, "Unsupported PyPI version"),
        ("< 2.0", True, "vers:pypi/<2.0"),
        ("~= 1.3.4.*", False, ""),
        ("==1. *", False, "Unsupported PyPI version"),
        ("==1.3.4 ) (", False, "Unsupported character"),
        ("===1.0", False, "Unsupported PyPI version"),
    ],
)
def test_PypiVersionRange_raises_ivr_for_unsupported_and_invalid_ranges(range, will_pass, expected):
    if not will_pass:
        try:
            PypiVersionRange.from_native(range)
            raise Exception("Exception not raised")
        except InvalidVersionRange as ivre:
            assert expected in str(ivre)
    else:
        assert expected == str(PypiVersionRange.from_native(range))


@pytest.mark.parametrize("test_case", json.load(open("./tests/data/pypi_gitlab.json")))
def test_pypi_gitlab_version_range_parse(test_case):
    result = from_gitlab_native(
        gitlab_scheme=test_case["scheme"],
        string=test_case["gitlab_native"],
    )
    assert str(result) == test_case["expected_vers"]


@pytest.mark.parametrize("test_case", json.load(open("./tests/data/conan_advisory.json")))
def test_conan_gitlab_version_range_parse(test_case):
    if test_case["expected_vers"] is None:
        with pytest.raises(InvalidVersion):
            ConanVersionRange.from_native(string=test_case["native"])
        return
    result = from_gitlab_native(
        gitlab_scheme=test_case["gitlab_scheme"],
        string=test_case["native"],
    )
    assert str(result) == test_case["expected_vers"]


@pytest.mark.parametrize("test_case", json.load(open("./tests/data/npm_gitlab.json")))
def test_npm_gitlab_version_range_parse(test_case):
    result = from_gitlab_native(
        gitlab_scheme=test_case["scheme"],
        string=test_case["gitlab_native"],
    )
    assert str(result) == test_case["expected_vers"]


@pytest.mark.parametrize("test_case", json.load(open("./tests/data/gem_gitlab.json")))
def test_gem_gitlab_version_range_parse(test_case):
    result = from_gitlab_native(
        gitlab_scheme=test_case["scheme"],
        string=test_case["gitlab_native"],
    )
    assert str(result) == test_case["expected_vers"]


@pytest.mark.parametrize("test_case", json.load(open("./tests/data/go_gitlab.json")))
def test_golang_gitlab_version_range_parse(test_case):
    result = from_gitlab_native(
        gitlab_scheme=test_case["scheme"],
        string=test_case["gitlab_native"],
    )
    assert str(result) == test_case["expected_vers"]


@pytest.mark.parametrize("test_case", json.load(open("./tests/data/composer_gitlab.json")))
def test_composer_gitlab_version_range_parse(test_case):
    result = from_gitlab_native(
        gitlab_scheme=test_case["scheme"],
        string=test_case["gitlab_native"],
    )
    assert str(result) == test_case["expected_vers"]


@pytest.mark.parametrize("test_case", json.load(open("./tests/data/npm_advisory.json")))
def test_npm_advisory_version_range_parse(test_case):
    result = NpmVersionRange.from_native(
        string=test_case["npm_native"],
    )
    assert str(result) == test_case["expected_vers"]


@pytest.mark.parametrize("test_case", json.load(open("./tests/data/conan_advisory.json")))
def test_conan_advisory_version_range_parse(test_case):
    if test_case["expected_vers"] is None:
        with pytest.raises(InvalidVersion):
            ConanVersionRange.from_native(string=test_case["native"])
        return
    result = ConanVersionRange.from_native(
        string=test_case["native"],
    )
    assert str(result) == test_case["expected_vers"]


def test_invert():
    vers_with_equal_operator = VersionRange.from_string("vers:gem/1.0")
    assert str(vers_with_equal_operator.invert()) == "vers:gem/!=1.0"
    assert VersionRange.from_string("vers:gem/!=1.0").invert() == vers_with_equal_operator

    vers_with_less_than_operator = VersionRange.from_string("vers:gem/<1.0")
    assert str(vers_with_less_than_operator.invert()) == "vers:gem/>=1.0"
    assert VersionRange.from_string("vers:gem/>=1.0").invert() == vers_with_less_than_operator

    vers_with_greater_than_operator = VersionRange.from_string("vers:gem/>1.0")
    assert str(vers_with_greater_than_operator.invert()) == "vers:gem/<=1.0"
    assert VersionRange.from_string("vers:gem/<=1.0").invert() == vers_with_greater_than_operator

    vers_with_complex_constraints = VersionRange.from_string("vers:gem/<=1.0|>=3.0|<4.0|!=5.0")
    assert str(vers_with_complex_constraints.invert()) == "vers:gem/>1.0|<3.0|>=4.0|5.0"

    vers_with_star_operator = VersionRange.from_string("vers:gem/*")
    assert vers_with_star_operator.invert() == None


def test_mattermost_version_range():
    assert MattermostVersionRange(
        constraints=[
            VersionConstraint(comparator="=", version=SemverVersion("5.0")),
        ]
    ) == VersionRange.from_string("vers:mattermost/5.0")

    assert MattermostVersionRange(
        constraints=[
            VersionConstraint(comparator=">=", version=SemverVersion("5.0")),
        ]
    ) == VersionRange.from_string("vers:mattermost/>=5.0")


def test_build_range_from_snyk_advisory_string():
    expression = [">=4.0.0, <4.0.10", ">7.0.0, <8.0.1"]
    vr = build_range_from_snyk_advisory_string("pypi", expression)
    expected = "vers:pypi/>=4.0.0|<4.0.10|>7.0.0|<8.0.1"

    assert str(vr) == expected


def test_build_range_from_snyk_advisory_string_bracket():
    expression = ["[3.0.0,3.1.25)", "[1.0.0,1.0.5)"]
    vr = build_range_from_snyk_advisory_string("nuget", expression)
    expected = "vers:nuget/>=1.0.0|<1.0.5|>=3.0.0|<3.1.25"

    assert str(vr) == expected


def test_build_range_from_snyk_advisory_string_spaced():
    expression = [">=4.1.0 <4.4.1", ">2.1.0 <=3.2.7"]
    vr = build_range_from_snyk_advisory_string("composer", expression)
    expected = "vers:composer/>2.1.0|<=3.2.7|>=4.1.0|<4.4.1"

    assert str(vr) == expected


def test_version_range_normalize_case1():
    known_versions = ["4.0.0", "3.0.0", "1.0.0", "2.0.0", "1.3.0", "1.1.0", "1.2.0"]

    vr = VersionRange.from_string("vers:pypi/<=1.1.0|>=1.2.0|<=1.3.0|3.0.0")
    nvr = vr.normalize(known_versions=known_versions)

    assert str(nvr) == "vers:pypi/>=1.0.0|<=1.3.0|3.0.0"


def test_version_range_normalize_case2():
    known_versions = ["4.0.0", "3.0.0", "1.0.0", "2.0.0", "1.3.0", "1.1.0", "1.2.0"]

    vr = VersionRange.from_string("vers:pypi/<=1.3.0|3.0.0")
    nvr = vr.normalize(known_versions=known_versions)

    assert str(nvr) == "vers:pypi/>=1.0.0|<=1.3.0|3.0.0"


def test_version_range_normalize_case3():
    known_versions = ["4.0.0", "3.0.0", "1.0.0", "2.0.0", "1.3.0", "1.1.0", "1.2.0"]

    vr = VersionRange.from_string("vers:pypi/<2.0.0|3.0.0")
    nvr = vr.normalize(known_versions=known_versions)

    assert str(nvr) == "vers:pypi/>=1.0.0|<=1.3.0|3.0.0"


<<<<<<< HEAD
def test_version_range_lexicographic():
    assert LexicographicVersion("1.2.3") in VersionRange.from_string(
        "vers:lexicographic/<1.2.4|>0.9"
    )
    assert LexicographicVersion(-123) in VersionRange.from_string("vers:lexicographic/<~")
    assert LexicographicVersion(None) in VersionRange.from_string("vers:lexicographic/*")
    assert LexicographicVersion("ABC") in VersionRange.from_string("vers:lexicographic/>abc|<=None")
=======
def test_version_range_all():
    all_vers = VersionRange.from_string("vers:all/*")
    assert all_vers.contains(Version("1.2.3"))
    assert PypiVersion("2.0.3") in all_vers
    # test for invalid all range specification
    with pytest.raises(Exception):
        VersionRange.from_string("vers:all/>1.2.3")
    with pytest.raises(Exception):
        VersionRange.from_string("vers:all/*|>1.2.3")


def test_version_range_none():
    none_vers = VersionRange.from_string("vers:none/*")
    assert not none_vers.contains(Version("1.2.3"))
    assert PypiVersion("2.0.3") not in none_vers
    # test for invalid all range specification
    with pytest.raises(Exception):
        VersionRange.from_string("vers:none/!1.2.3")
    with pytest.raises(Exception):
        VersionRange.from_string("vers:none/*|>1.2.3")
>>>>>>> f365e4ee
<|MERGE_RESOLUTION|>--- conflicted
+++ resolved
@@ -550,7 +550,6 @@
     assert str(nvr) == "vers:pypi/>=1.0.0|<=1.3.0|3.0.0"
 
 
-<<<<<<< HEAD
 def test_version_range_lexicographic():
     assert LexicographicVersion("1.2.3") in VersionRange.from_string(
         "vers:lexicographic/<1.2.4|>0.9"
@@ -558,7 +557,8 @@
     assert LexicographicVersion(-123) in VersionRange.from_string("vers:lexicographic/<~")
     assert LexicographicVersion(None) in VersionRange.from_string("vers:lexicographic/*")
     assert LexicographicVersion("ABC") in VersionRange.from_string("vers:lexicographic/>abc|<=None")
-=======
+
+
 def test_version_range_all():
     all_vers = VersionRange.from_string("vers:all/*")
     assert all_vers.contains(Version("1.2.3"))
@@ -578,5 +578,4 @@
     with pytest.raises(Exception):
         VersionRange.from_string("vers:none/!1.2.3")
     with pytest.raises(Exception):
-        VersionRange.from_string("vers:none/*|>1.2.3")
->>>>>>> f365e4ee
+        VersionRange.from_string("vers:none/*|>1.2.3")