--- conflicted
+++ resolved
@@ -1,35 +1,16 @@
 [metadata]
-<<<<<<< HEAD
-license_files =
-    apache-2.0.LICENSE
-    bsd-new.LICENSE
-    mit.LICENSE
-    NOTICE
-    AUTHORS.rst
-    CHANGELOG.rst
-    README.rst
 name = univers
-author =  Shivam Sandbhor, nexB. Inc. and others
-author_email = info@aboutcode.org
 license = Apache-2.0 AND BSD-3-Clause AND MIT
-=======
-name = skeleton
-license = Apache-2.0
->>>>>>> 6ed9983e
 
 # description must be on ONE line https://github.com/pypa/setuptools/issues/1390
 description = A mostly universal library to parse and compare software package versions and version ranges. A companion to Package URLs.
 long_description = file:README.rst
-<<<<<<< HEAD
 long_description_content_type = text/x-rst
 url = https://github.com/nexB/univers
-=======
-url = https://github.com/nexB/skeleton
 
-author = nexB. Inc. and others
+author =  Shivam Sandbhor, nexB. Inc. and others
 author_email = info@aboutcode.org
 
->>>>>>> 6ed9983e
 classifiers =
     Development Status :: 5 - Production/Stable
     Intended Audience :: Developers
@@ -37,13 +18,8 @@
     Programming Language :: Python :: 3 :: Only
     Topic :: Software Development
     Topic :: Utilities
-<<<<<<< HEAD
 keywords = 
     semver
-=======
-
-keywords =
->>>>>>> 6ed9983e
     utilities
     version
     release
@@ -62,9 +38,12 @@
 
 license_files =
     apache-2.0.LICENSE
+    bsd-new.LICENSE
+    mit.LICENSE
     NOTICE
     AUTHORS.rst
     CHANGELOG.rst
+    README.rst
 
 [options]
 package_dir =
@@ -73,19 +52,14 @@
 include_package_data = true
 zip_safe = false
 
-<<<<<<< HEAD
-install_requires =
-    attrs
-    packaging
-    semantic-version
-
-=======
->>>>>>> 6ed9983e
 setup_requires = setuptools_scm[toml] >= 4
 
 python_requires = >=3.6.*
 
 install_requires =
+    attrs
+    packaging
+    semantic-version
 
 
 [options.packages.find]
@@ -96,18 +70,10 @@
 testing =
     pytest >= 6, != 7.0.0
     pytest-xdist >= 2
-<<<<<<< HEAD
-    black
-docs=
-    Sphinx>=3.3.1
-    sphinx-rtd-theme>=0.5.0
-    doc8>=0.8.1
-=======
     aboutcode-toolkit >= 6.0.0
     black
 
 docs =
     Sphinx >= 3.3.1
     sphinx-rtd-theme >= 0.5.0
-    doc8 >= 0.8.1
->>>>>>> 6ed9983e
+    doc8 >= 0.8.1